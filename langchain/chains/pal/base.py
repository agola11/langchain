"""Implements Program-Aided Language Models.

As in https://arxiv.org/pdf/2211.10435.pdf.
"""
from __future__ import annotations

from typing import Any, Dict, List

from pydantic import BaseModel, Extra

from langchain.chains.base import Chain
from langchain.chains.llm import LLMChain
from langchain.chains.pal.colored_object_prompt import COLORED_OBJECT_PROMPT
from langchain.chains.pal.math_prompt import MATH_PROMPT
from langchain.llms.base import BaseLLM
from langchain.prompts.base import BasePromptTemplate
from langchain.python import PythonREPL


class PALChain(Chain, BaseModel):
    """Implements Program-Aided Language Models."""

    llm: BaseLLM
    prompt: BasePromptTemplate
    stop: str = "\n\n"
    get_answer_expr: str = "print(solution())"
    output_key: str = "result"  #: :meta private:

    class Config:
        """Configuration for this pydantic object."""

        extra = Extra.forbid
        arbitrary_types_allowed = True

    @property
    def input_keys(self) -> List[str]:
        """Return the singular input key.

        :meta private:
        """
        return self.prompt.input_variables

    @property
    def output_keys(self) -> List[str]:
        """Return the singular output key.

        :meta private:
        """
        return [self.output_key]

    def _call(self, inputs: Dict[str, str]) -> Dict[str, str]:
        llm_chain = LLMChain(llm=self.llm, prompt=self.prompt)
        code = llm_chain.predict(stop=[self.stop], **inputs)
<<<<<<< HEAD
        self.callback_manager.on_text(code, color="green", end="\n", verbose=self.verbose)
=======
        self.callback_manager.on_text(
            code, color="green", end="\n", verbose=self.verbose
        )
>>>>>>> aef82f5d
        repl = PythonREPL()
        res = repl.run(code + f"\n{self.get_answer_expr}")
        return {self.output_key: res.strip()}

    @classmethod
    def from_math_prompt(cls, llm: BaseLLM, **kwargs: Any) -> PALChain:
        """Load PAL from math prompt."""
        return cls(
            llm=llm,
            prompt=MATH_PROMPT,
            stop="\n\n",
            get_answer_expr="print(solution())",
            **kwargs,
        )

    @classmethod
    def from_colored_object_prompt(cls, llm: BaseLLM, **kwargs: Any) -> PALChain:
        """Load PAL from colored object prompt."""
        return cls(
            llm=llm,
            prompt=COLORED_OBJECT_PROMPT,
            stop="\n\n\n",
            get_answer_expr="print(answer)",
            **kwargs,
        )<|MERGE_RESOLUTION|>--- conflicted
+++ resolved
@@ -51,13 +51,9 @@
     def _call(self, inputs: Dict[str, str]) -> Dict[str, str]:
         llm_chain = LLMChain(llm=self.llm, prompt=self.prompt)
         code = llm_chain.predict(stop=[self.stop], **inputs)
-<<<<<<< HEAD
-        self.callback_manager.on_text(code, color="green", end="\n", verbose=self.verbose)
-=======
         self.callback_manager.on_text(
             code, color="green", end="\n", verbose=self.verbose
         )
->>>>>>> aef82f5d
         repl = PythonREPL()
         res = repl.run(code + f"\n{self.get_answer_expr}")
         return {self.output_key: res.strip()}
